--- conflicted
+++ resolved
@@ -15,12 +15,7 @@
 from debug import de_bug
 import PMSsystem
 
-
-<<<<<<< HEAD
-
-=======
 from sockets.debug import debug
->>>>>>> 114f6c3a
 
 import auth_proxy
 
@@ -48,10 +43,6 @@
                 skip_next = True
             case _:
                 print("Unknown argument", i)
-<<<<<<< HEAD
-=======
-
->>>>>>> 114f6c3a
 
 async def analyze_code(code):
     # Write code to a temporary file
